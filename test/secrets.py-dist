--- conflicted
+++ resolved
@@ -59,12 +59,10 @@
 
 DREAMHOST_KEY=''
 
-<<<<<<< HEAD
-OPSOURCE_USER=''
-OPSOURCE_PASS=''
-=======
 GANDI_USER = ''
 
 OPENNEBULA_USER = ''
 OPENNEBULA_KEY = ''
->>>>>>> f4a84387
+
+OPSOURCE_USER=''
+OPSOURCE_PASS=''